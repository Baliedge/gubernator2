--- conflicted
+++ resolved
@@ -86,21 +86,12 @@
               - github.com/mailgun/errors
             reason: "Deprecated"
 
-<<<<<<< HEAD
-  # stylecheck:
-  #   # Select the Go version to target.
-  #   # Default: 1.13
-  #   go: "1.19"
-  #   # https://staticcheck.io/docs/options#checks
-  #   checks: ["all"]
-=======
   stylecheck:
     # Select the Go version to target.
     # Default: 1.13
 #    go: "1.19"
     # https://staticcheck.io/docs/options#checks
     checks: ["all"]
->>>>>>> a7295734
 
 issues:
   # Maximum issues count per one linter. Set to 0 to disable. Default is 50.
@@ -117,10 +108,5 @@
   # Default: 1m
   timeout: 5m
 
-<<<<<<< HEAD
-  # skip-dirs:
-  #   - googleapis
-=======
 #  skip-dirs:
-#    - googleapis
->>>>>>> a7295734
+#    - googleapis